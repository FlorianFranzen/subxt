--- conflicted
+++ resolved
@@ -27,14 +27,9 @@
 sp-runtime = "23.0.0"
 sp-keyring = "23.0.0"
 syn = "1.0.109"
-<<<<<<< HEAD
-subxt = { version = "0.27.1", path = "../../subxt" }
-subxt-codegen = { version = "0.27.1", path = "../../codegen" }
-subxt-metadata = { version = "0.27.1", path = "../../metadata" }
-=======
 subxt = { version = "0.28.0", path = "../../subxt" }
 subxt-codegen = { version = "0.28.0", path = "../../codegen" }
->>>>>>> 2a4da618
+subxt-metadata = { version = "0.28.0", path = "../../metadata" }
 test-runtime = { path = "../test-runtime" }
 tokio = { version = "1.27", features = ["macros", "time"] }
 tracing = "0.1.34"

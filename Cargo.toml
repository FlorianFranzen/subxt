[workspace]
members = [".", "client", "proc-macro", "test-node"]

[package]
name = "substrate-subxt"
version = "0.10.1"
authors = ["Parity Technologies <admin@parity.io>"]
edition = "2018"

license = "GPL-3.0"
readme = "README.md"
repository = "https://github.com/paritytech/substrate-subxt"
documentation = "https://docs.rs/substrate-subxt"
homepage = "https://www.parity.io/"
description = "Submit extrinsics (transactions) to a substrate node via RPC"
keywords = ["parity", "substrate", "blockchain"]
include = ["Cargo.toml", "src/**/*.rs", "README.md", "LICENSE"]

[features]
kusama = []
default = ["kusama"]
client = ["substrate-subxt-client"]

[dependencies]
log = "0.4.8"
thiserror = "1.0.20"
futures = { version = "0.3.5", package = "futures" }
jsonrpsee = { version = "0.1.0", features = ["ws"] }
num-traits = { version = "0.2.12", default-features = false }
serde = { version = "1.0.114", features = ["derive"] }
serde_json = "1.0.55"
url = "2.1.1"
codec = { package = "parity-scale-codec", version = "1.3.1", default-features = false, features = ["derive", "full"] }

frame-metadata = { version = "11.0.0-rc4", package = "frame-metadata" }
frame-support = { version = "2.0.0-rc4", package = "frame-support" }
sp-runtime = { version = "2.0.0-rc4", package = "sp-runtime" }
sp-version = { version = "2.0.0-rc4", package = "sp-version" }
pallet-indices = { version = "2.0.0-rc4", package = "pallet-indices" }
hex = "0.4.2"
sp-rpc = { version = "2.0.0-rc4", package = "sp-rpc" }
sp-core = { version = "2.0.0-rc4", package = "sp-core" }
sc-rpc-api = { version = "0.8.0-rc4", package = "sc-rpc-api" }
sp-transaction-pool = { version = "2.0.0-rc4", package = "sp-transaction-pool" }
<<<<<<< HEAD
substrate-subxt-client = { version = "0.1.0", path = "client", optional = true }
=======
substrate-subxt-client = { version = "0.2.0", path = "client", optional = true }
>>>>>>> 4265dd6a
substrate-subxt-proc-macro = { version = "0.9.0", path = "proc-macro" }
sp-std = "2.0.0-rc4"
application-crypto = { version = "2.0.0-rc4", package = "sp-application-crypto", default-features = false }
sp-finality-grandpa = "2.0.0-rc4"
sp-consensus-babe = "0.8.0-rc4"
pallet-im-online = "2.0.0-rc4"
sp-authority-discovery = "2.0.0-rc4"
pallet-staking = "2.0.0-rc4"

[dev-dependencies]
async-std = { version = "=1.5.0", features = ["attributes"] }
env_logger = "0.7.1"
wabt = "0.9.2"
frame-system = { version = "2.0.0-rc4", package = "frame-system" }
pallet-balances = { version = "2.0.0-rc4", package = "pallet-balances" }
sp-keyring = { version = "2.0.0-rc4", package = "sp-keyring" }
<<<<<<< HEAD
substrate-subxt-client = { version = "0.1.0", path = "client" }
=======
substrate-subxt-client = { version = "0.2.0", path = "client" }
>>>>>>> 4265dd6a
tempdir = "0.3.7"
test-node = { path = "test-node" }<|MERGE_RESOLUTION|>--- conflicted
+++ resolved
@@ -42,11 +42,7 @@
 sp-core = { version = "2.0.0-rc4", package = "sp-core" }
 sc-rpc-api = { version = "0.8.0-rc4", package = "sc-rpc-api" }
 sp-transaction-pool = { version = "2.0.0-rc4", package = "sp-transaction-pool" }
-<<<<<<< HEAD
-substrate-subxt-client = { version = "0.1.0", path = "client", optional = true }
-=======
 substrate-subxt-client = { version = "0.2.0", path = "client", optional = true }
->>>>>>> 4265dd6a
 substrate-subxt-proc-macro = { version = "0.9.0", path = "proc-macro" }
 sp-std = "2.0.0-rc4"
 application-crypto = { version = "2.0.0-rc4", package = "sp-application-crypto", default-features = false }
@@ -63,10 +59,6 @@
 frame-system = { version = "2.0.0-rc4", package = "frame-system" }
 pallet-balances = { version = "2.0.0-rc4", package = "pallet-balances" }
 sp-keyring = { version = "2.0.0-rc4", package = "sp-keyring" }
-<<<<<<< HEAD
-substrate-subxt-client = { version = "0.1.0", path = "client" }
-=======
 substrate-subxt-client = { version = "0.2.0", path = "client" }
->>>>>>> 4265dd6a
 tempdir = "0.3.7"
 test-node = { path = "test-node" }
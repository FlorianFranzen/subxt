// Copyright 2019-2021 Parity Technologies (UK) Ltd.
// This file is part of subxt.
//
// subxt is free software: you can redistribute it and/or modify
// it under the terms of the GNU General Public License as published by
// the Free Software Foundation, either version 3 of the License, or
// (at your option) any later version.
//
// subxt is distributed in the hope that it will be useful,
// but WITHOUT ANY WARRANTY; without even the implied warranty of
// MERCHANTABILITY or FITNESS FOR A PARTICULAR PURPOSE.  See the
// GNU General Public License for more details.
//
// You should have received a copy of the GNU General Public License
// along with subxt.  If not, see <http://www.gnu.org/licenses/>.

//! To run this example, a local polkadot node should be running.
//!
//! E.g.
//! ```bash
//! curl "https://github.com/paritytech/polkadot/releases/download/v0.9.11/polkadot" --output /usr/local/bin/polkadot --location
//! polkadot --dev --tmp
//! ```

use futures::StreamExt;
use sp_keyring::AccountKeyring;
use subxt::{
    ClientBuilder,
    PairSigner,
};

#[subxt::subxt(runtime_metadata_path = "examples/polkadot_metadata.scale")]
pub mod polkadot {}

#[async_std::main]
async fn main() -> Result<(), Box<dyn std::error::Error>> {
    env_logger::init();

    simple_transfer().await?;
    simple_transfer_separate_events().await?;
    handle_transfer_events().await?;

    Ok(())
}

/// This is the highest level approach to using this API. We use `wait_for_finalized_success`
/// to wait for the transaction to make it into a finalized block, and also ensure that the
/// transaction was successful according to the associated events.
async fn simple_transfer() -> Result<(), Box<dyn std::error::Error>> {
    let signer = PairSigner::new(AccountKeyring::Alice.pair());
    let dest = AccountKeyring::Bob.to_account_id().into();

    let api = ClientBuilder::new()
        .build()
        .await?
        .to_runtime_api::<polkadot::RuntimeApi<polkadot::DefaultConfig>>();

    let balance_transfer = api
        .tx()
        .balances()
        .transfer(dest, 10_000)
        .sign_and_submit_then_watch(&signer)
        .await?
        .wait_for_finalized_success()
        .await
        .unwrap()?;

    let transfer_event =
        balance_transfer.find_first_event::<polkadot::balances::events::Transfer>()?;

    if let Some(event) = transfer_event {
        println!("Balance transfer success: value: {:?}", event.2);
    } else {
        println!("Failed to find Balances::Transfer Event");
    }
    Ok(())
}

/// This is very similar to `simple_transfer`, except to show that we can handle
/// waiting for the transaction to be finalized separately from obtaining and checking
/// for success on the events.
async fn simple_transfer_separate_events() -> Result<(), Box<dyn std::error::Error>> {
    let signer = PairSigner::new(AccountKeyring::Alice.pair());
    let dest = AccountKeyring::Bob.to_account_id().into();

    let api = ClientBuilder::new()
        .build()
        .await?
        .to_runtime_api::<polkadot::RuntimeApi<polkadot::DefaultConfig>>();

    let balance_transfer = api
        .tx()
        .balances()
        .transfer(dest, 10_000)
        .sign_and_submit_then_watch(&signer)
        .await?
        .wait_for_finalized()
        .await
        .unwrap()?;

    // Now we know it's been finalized, we can get hold of a couple of
    // details, including events. Calling `wait_for_finalized_success` is
    // equivalent to calling `wait_for_finalized` and then `wait_for_success`:
    let _events = balance_transfer.wait_for_success().await?;

    // Alternately, we could just `fetch_events`, which grabs all of the events like
    // the above, but does not check for success, and leaves it up to you:
    let events = balance_transfer.fetch_events().await?;

    let failed_event =
        events.find_first_event::<polkadot::system::events::ExtrinsicFailed>()?;

    if let Some(_ev) = failed_event {
        // We found a failed event; the transfer didn't succeed.
        println!("Balance transfer failed");
    } else {
        // We didn't find a failed event; the transfer succeeded. Find
        // more details about it to report..
        let transfer_event =
            events.find_first_event::<polkadot::balances::events::Transfer>()?;
        if let Some(event) = transfer_event {
            println!("Balance transfer success: value: {:?}", event.2);
        } else {
            println!("Failed to find Balances::Transfer Event");
        }
    }

    Ok(())
}

/// If we need more visibility into the state of the transaction, we can also ditch
/// `wait_for_finalized` entirely and stream the transaction progress events, handling
/// them more manually.
async fn handle_transfer_events() -> Result<(), Box<dyn std::error::Error>> {
    let signer = PairSigner::new(AccountKeyring::Alice.pair());
    let dest = AccountKeyring::Bob.to_account_id().into();

    let api = ClientBuilder::new()
        .build()
        .await?
        .to_runtime_api::<polkadot::RuntimeApi<polkadot::DefaultConfig>>();

    let mut balance_transfer_progress = api
        .tx()
        .balances()
        .transfer(dest, 10_000)
        .sign_and_submit_then_watch(&signer)
        .await?;

<<<<<<< HEAD
    loop {
=======
    while let Some(ev) = balance_transfer_progress.next().await {
        let ev = ev?;
>>>>>>> 26258c84
        use subxt::TransactionStatus::*;
        let ev = balance_transfer_progress.next().await.unwrap()?;

        // Made it into a block, but not finalized.
        if let InBlock(details) = ev {
            println!(
                "Transaction {:?} made it into block {:?}",
                details.extrinsic_hash(),
                details.block_hash()
            );

            let events = details.wait_for_success().await?;
            let transfer_event =
                events.find_first_event::<polkadot::balances::events::Transfer>()?;

            if let Some(event) = transfer_event {
                println!(
                    "Balance transfer is now in block (but not finalized): value: {:?}",
                    event.2
                );
            } else {
                println!("Failed to find Balances::Transfer Event");
            }
        }
        // Finalized!
        else if let Finalized(details) = ev {
            println!(
                "Transaction {:?} is finalized in block {:?}",
                details.extrinsic_hash(),
                details.block_hash()
            );

            let events = details.wait_for_success().await?;
            let transfer_event =
                events.find_first_event::<polkadot::balances::events::Transfer>()?;

            if let Some(event) = transfer_event {
                println!("Balance transfer success: value: {:?}", event.2);
            } else {
                println!("Failed to find Balances::Transfer Event");
            }
        }
        // Report other statuses we see.
        else {
            println!("Current transaction status: {:?}", ev);
        }
    }
}<|MERGE_RESOLUTION|>--- conflicted
+++ resolved
@@ -62,8 +62,7 @@
         .sign_and_submit_then_watch(&signer)
         .await?
         .wait_for_finalized_success()
-        .await
-        .unwrap()?;
+        .await?;
 
     let transfer_event =
         balance_transfer.find_first_event::<polkadot::balances::events::Transfer>()?;
@@ -95,8 +94,7 @@
         .sign_and_submit_then_watch(&signer)
         .await?
         .wait_for_finalized()
-        .await
-        .unwrap()?;
+        .await?;
 
     // Now we know it's been finalized, we can get hold of a couple of
     // details, including events. Calling `wait_for_finalized_success` is
@@ -147,14 +145,9 @@
         .sign_and_submit_then_watch(&signer)
         .await?;
 
-<<<<<<< HEAD
-    loop {
-=======
     while let Some(ev) = balance_transfer_progress.next().await {
         let ev = ev?;
->>>>>>> 26258c84
         use subxt::TransactionStatus::*;
-        let ev = balance_transfer_progress.next().await.unwrap()?;
 
         // Made it into a block, but not finalized.
         if let InBlock(details) = ev {
@@ -200,4 +193,6 @@
             println!("Current transaction status: {:?}", ev);
         }
     }
+
+    Ok(())
 }
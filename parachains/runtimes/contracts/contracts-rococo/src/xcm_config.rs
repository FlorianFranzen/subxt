--- conflicted
+++ resolved
@@ -19,12 +19,7 @@
 };
 use frame_support::{
 	match_types, parameter_types,
-<<<<<<< HEAD
 	traits::{ConstU32, EitherOfDiverse, Everything, Nothing},
-	weights::Weight,
-=======
-	traits::{EitherOfDiverse, Everything, Nothing},
->>>>>>> 50f3eb2e
 };
 use frame_system::EnsureRoot;
 use pallet_xcm::{EnsureXcm, IsMajorityOfBody, XcmPassthrough};
@@ -43,17 +38,10 @@
 
 parameter_types! {
 	pub const RelayLocation: MultiLocation = MultiLocation::parent();
-<<<<<<< HEAD
 	pub const RelayNetwork: Option<NetworkId> = None;
-	pub RelayChainOrigin: Origin = cumulus_pallet_xcm::Origin::Relay.into();
+	pub RelayChainOrigin: RuntimeOrigin = cumulus_pallet_xcm::Origin::Relay.into();
 	pub UniversalLocation: InteriorMultiLocation = Parachain(ParachainInfo::parachain_id().into()).into();
 	pub const Local: MultiLocation = Here.into_location();
-=======
-	pub const RelayNetwork: NetworkId = NetworkId::Any;
-	pub RelayChainOrigin: RuntimeOrigin = cumulus_pallet_xcm::Origin::Relay.into();
-	pub Ancestry: MultiLocation = Parachain(ParachainInfo::parachain_id().into()).into();
-	pub const Local: MultiLocation = Here.into();
->>>>>>> 50f3eb2e
 	pub CheckingAccount: AccountId = PolkadotXcm::check_account();
 	pub const ExecutiveBody: BodyId = BodyId::Executive;
 }
@@ -196,17 +184,10 @@
 	type XcmExecutor = XcmExecutor<XcmConfig>;
 	type XcmTeleportFilter = Everything;
 	type XcmReserveTransferFilter = Everything;
-<<<<<<< HEAD
-	type Weigher = FixedWeightBounds<UnitWeightCost, Call, MaxInstructions>;
+	type Weigher = FixedWeightBounds<UnitWeightCost, RuntimeCall, MaxInstructions>;
 	type UniversalLocation = UniversalLocation;
-	type Origin = Origin;
-	type Call = Call;
-=======
-	type Weigher = FixedWeightBounds<UnitWeightCost, RuntimeCall, MaxInstructions>;
-	type LocationInverter = LocationInverter<Ancestry>;
 	type RuntimeOrigin = RuntimeOrigin;
 	type RuntimeCall = RuntimeCall;
->>>>>>> 50f3eb2e
 	const VERSION_DISCOVERY_QUEUE_SIZE: u32 = 100;
 	type AdvertisedXcmVersion = pallet_xcm::CurrentXcmVersion;
 	type Currency = Balances;
